const path = require('path')
const HtmlWebpackPlugin = require('html-webpack-plugin')
const CopyPlugin = require('copy-webpack-plugin')
const webpack = require('webpack')
const TerserPlugin = require('terser-webpack-plugin')
const dotenv = require('dotenv')
const fs = require('fs')
const ExtensionReloader = require('webpack-ext-reloader')

// Load .env file
let envKeys = {}

// Load environment variables from .env file
const env = dotenv.config()
envKeys = env.parsed || {}

// Validate required API keys
if (!env.parsed) {
  throw new Error('No .env file found. API keys must be set manually.')
}

// Create environment variables to inject
const processEnv = {
  'process.env.POSTHOG_API_KEY': JSON.stringify(envKeys.POSTHOG_API_KEY || ''),
  'process.env.KLAVIS_API_KEY': JSON.stringify(envKeys.KLAVIS_API_KEY || ''),
  'process.env.NODE_ENV': JSON.stringify(process.env.NODE_ENV || 'development'),
  'process.env.MOONDREAM_API_KEY': JSON.stringify(envKeys.MOONDREAM_API_KEY || ''),
  // Firebase environment variables
  'process.env.FIREBASE_API_KEY': JSON.stringify(envKeys.FIREBASE_API_KEY || ''),
  'process.env.FIREBASE_AUTH_DOMAIN': JSON.stringify(envKeys.FIREBASE_AUTH_DOMAIN || ''),
  'process.env.FIREBASE_PROJECT_ID': JSON.stringify(envKeys.FIREBASE_PROJECT_ID || ''),
  'process.env.FIREBASE_STORAGE_BUCKET': JSON.stringify(envKeys.FIREBASE_STORAGE_BUCKET || ''),
  'process.env.FIREBASE_MESSAGING_SENDER_ID': JSON.stringify(envKeys.FIREBASE_MESSAGING_SENDER_ID || ''),
  'process.env.FIREBASE_APP_ID': JSON.stringify(envKeys.FIREBASE_APP_ID || ''),
  'process.env.FIREBASE_MEASUREMENT_ID': JSON.stringify(envKeys.FIREBASE_MEASUREMENT_ID || ''),
  // Braintrust Telemetry Configuration
  'process.env.ENABLE_TELEMETRY': JSON.stringify(envKeys.ENABLE_TELEMETRY || 'false'),
  'process.env.ENABLE_EVALS2': JSON.stringify(envKeys.ENABLE_EVALS2 || 'false'),
  'process.env.BRAINTRUST_API_KEY': JSON.stringify(envKeys.BRAINTRUST_API_KEY || ''),
  'process.env.BRAINTRUST_PROJECT_UUID': JSON.stringify(envKeys.BRAINTRUST_PROJECT_UUID || ''),
  'process.env.BRAINTRUST_PROJECT_NAME': JSON.stringify(envKeys.BRAINTRUST_PROJECT_NAME || 'browseros-agent-online'),
  // Gemini API keys for evals2 scoring
  'process.env.GOOGLE_GENAI_API_KEY': JSON.stringify(envKeys.GOOGLE_GENAI_API_KEY || ''),
  'process.env.GEMINI_API_KEY': JSON.stringify(envKeys.GEMINI_API_KEY || ''),
  // OpenAI for voice transcription in teach mode
  'process.env.OPENAI_API_KEY': JSON.stringify(envKeys.OPENAI_API_KEY || '')
}

console.log('API keys will be injected at build time (keys hidden for security)')

// Determine environment (default to development if not specified)
const isDevelopment = process.env.NODE_ENV !== 'production'

// Detect if this is a Chrome build
const isChromeTarget = process.env.BUILD_TARGET === 'chrome'

// Detect if webpack is running in watch mode (CLI flag or env variable set by webpack)
const isWatch = process.argv.includes('--watch') || process.env.WEBPACK_WATCH === 'true'

module.exports = {
  mode: isDevelopment ? 'development' : 'production',
  devtool: isDevelopment ? 'source-map' : false,
  entry: {
    sidepanel: './src/sidepanel/index.tsx',
    background: './src/background/index.ts',
    'glow-animation': './src/content/glow-animation.ts',
<<<<<<< HEAD
    newtab: './src/newtab/index.tsx',
    options: './src/options/index.tsx'
=======
    'teach-mode-recorder': './src/content/teach-mode-recorder.ts',
    newtab: './src/newtab/index.tsx'
>>>>>>> 2b4fbebd
  },
  output: {
    path: path.resolve(__dirname, 'dist'),
    filename: '[name].js'
  },
  module: {
    rules: [
      {
        test: /\.tsx?$/,
        use: {
          loader: 'ts-loader',
          options: {
            onlyCompileBundledFiles: true
          }
        },
        exclude: [
          /node_modules/,
          /\.(test|spec)\.(ts|tsx)$/
        ]
      },
      {
        test: /\.scss$/,
        use: [
          'style-loader',
          {
            loader: 'css-loader',
            options: {
              modules: {
                localIdentName: '[name]__[local]--[hash:base64:5]'
              }
            }
          },
          {
            loader: 'sass-loader',
            options: {
              api: 'modern'  // Use the modern Sass API
            }
          }
        ]
      },
      {
        test: /\.css$/,
        use: [
          'style-loader',
          'css-loader',
          'postcss-loader'
        ]
      }
    ]
  },
  resolve: {
    extensions: ['.tsx', '.ts', '.js'],
    alias: {
      '@': path.resolve(__dirname, 'src')
    }
  },
  optimization: {
    splitChunks: false,  // Disable all code splitting
    runtimeChunk: false,  // Keep runtime in each entry point
    // Configure minimizer to prevent LICENSE file generation in production
    minimizer: isDevelopment ? [] : [
      new TerserPlugin({
        extractComments: false,  // Disable LICENSE file extraction
        terserOptions: {
          format: {
            comments: false,  // Remove all comments
          },
          compress: { // Remove console and debugger statements in production
            drop_console: true,
            drop_debugger: true
          },
        },
      }),
    ],
  },
  plugins: [
    // Limit chunks to entry points only - prevents dynamic chunk creation
    // This forces all imports (including dynamic) to be bundled into their parent entry
    new webpack.optimize.LimitChunkCountPlugin({
      maxChunks: 5  // One chunk per entry point (sidepanel, background, glow-animation, newtab, options)
    }),
    new HtmlWebpackPlugin({
      template: './src/sidepanel/index.html',
      filename: 'sidepanel.html',
      chunks: ['sidepanel']
    }),
    new HtmlWebpackPlugin({
      template: './src/newtab/index.html',
      filename: 'newtab.html',
      chunks: ['newtab']
    }),
    new HtmlWebpackPlugin({
      template: './browseros-settings.html',
      filename: 'browseros-settings.html',
      chunks: ['options']
    }),
    new CopyPlugin({
      patterns: [
        { 
          from: 'manifest.json', 
          to: '.',
          transform: (content) => {
            if (isChromeTarget) {
              const manifest = JSON.parse(content.toString());
              manifest.component = true;
              return JSON.stringify(manifest, null, 2);
            }
            return content;
          }
        },
        { from: 'assets', to: 'assets', noErrorOnMissing: true }
      ]
    }),
    new webpack.DefinePlugin(processEnv),
    // Include hot-reload plugin only when in development AND watch mode to allow interactive dev
    ...(isDevelopment && isWatch
      ? [
          new ExtensionReloader({
            port: 9090,
            reloadPage: true,
            entries: {
              background: 'background',
              contentScript: 'content',
              extensionPage: ['sidepanel']
            }
          })
        ]
      : [])
  ]
}<|MERGE_RESOLUTION|>--- conflicted
+++ resolved
@@ -64,13 +64,9 @@
     sidepanel: './src/sidepanel/index.tsx',
     background: './src/background/index.ts',
     'glow-animation': './src/content/glow-animation.ts',
-<<<<<<< HEAD
+    'teach-mode-recorder': './src/content/teach-mode-recorder.ts',
     newtab: './src/newtab/index.tsx',
     options: './src/options/index.tsx'
-=======
-    'teach-mode-recorder': './src/content/teach-mode-recorder.ts',
-    newtab: './src/newtab/index.tsx'
->>>>>>> 2b4fbebd
   },
   output: {
     path: path.resolve(__dirname, 'dist'),
