--- conflicted
+++ resolved
@@ -101,10 +101,7 @@
         return { 
           messages: updated, 
           error: null
-<<<<<<< HEAD
-=======
           // Don't change isProcessing when updating existing messages
->>>>>>> 9e4f6286
         }
       } else {
         const newMessage: Message = {
