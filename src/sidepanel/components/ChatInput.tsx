--- conflicted
+++ resolved
@@ -368,14 +368,8 @@
                 'hover:border-brand/50 hover:bg-background/90 hover:shadow-md',
                 'rounded-2xl shadow-sm',
                 'px-3 py-2',
-<<<<<<< HEAD
-                'smooth-focus smooth-hover',
-                'placeholder:text-muted-foreground/60',
-                 !uiConnected && 'opacity-50 cursor-not-allowed bg-muted'
-=======
                 'transition-all duration-300 ease-out',
                  isProcessing && 'opacity-50 cursor-not-allowed bg-muted'
->>>>>>> 9e4f6286
               )}
               rows={1}
               aria-label="Chat message input"
