import { ExecutionContext } from "@/lib/runtime/ExecutionContext";
import { MessageManager, MessageType } from "@/lib/runtime/MessageManager";
import { ToolManager } from "@/lib/tools/ToolManager";
import { ExecutionMetadata } from "@/lib/types/messaging";
import { type ScreenshotSizeKey } from "@/lib/browser/BrowserOSAdapter";
import {
  AIMessage,
  AIMessageChunk,
  HumanMessage,
  SystemMessage,
} from "@langchain/core/messages";
import { Runnable } from "@langchain/core/runnables";
import { BaseLanguageModelInput } from "@langchain/core/language_models/base";
import { z } from "zod";
import { getLLM, getStructuredLLM } from "@/lib/llm/LangChainProvider";
import BrowserPage from "@/lib/browser/BrowserPage";
import { PubSub } from "@/lib/pubsub";
import { PubSubChannel } from "@/lib/pubsub/PubSubChannel";
import { HumanInputResponse, PubSubEvent } from "@/lib/pubsub/types";
import { Logging } from "@/lib/utils/Logging";
import { AbortError } from "@/lib/utils/Abortable";
import { jsonParseToolOutput } from "@/lib/utils/utils";
import { isDevelopmentMode } from "@/config";
import { invokeWithRetry } from "@/lib/utils/retryable";
import {
  generateExecutorPrompt,
  generatePlannerPrompt,
  generatePredefinedPlannerPrompt,
  getToolDescriptions,
  generateExecutionHistorySummaryPrompt,
} from "./BrowserAgent.prompt";
import {
  ClickTool,
  TypeTool,
  ClearTool,
  ScrollTool,
  NavigateTool,
  KeyTool,
  WaitTool,
  TabsTool,
  TabOpenTool,
  TabFocusTool,
  TabCloseTool,
  ExtractTool,
  HumanInputTool,
  DoneTool,
  MoondreamVisualClickTool,
  MoondreamVisualTypeTool,
  GrepElementsTool,
  CelebrationTool,
  GroupTabsTool,
  BrowserOSInfoTool,
  GetSelectedTabsTool,
  DateTool,
  MCPTool,
<<<<<<< HEAD
  YouTubeTool,
=======
  PdfExtractTool,
>>>>>>> 72b6c63c
} from "@/lib/tools";
import { GlowAnimationService } from '@/lib/services/GlowAnimationService';
import { TokenCounter } from "../utils/TokenCounter";
import { wrapToolForMetrics } from '@/evals2/EvalToolWrapper';
import { ENABLE_EVALS2 } from '@/config';

// Constants
const MAX_PLANNER_ITERATIONS = 50;
const MAX_EXECUTOR_ITERATIONS = 5;
const MAX_PREDEFINED_PLAN_ITERATIONS = 30;
const MAX_RETRIES = 3;

// Human input constants
const HUMAN_INPUT_TIMEOUT = 600000;  // 10 minutes
const HUMAN_INPUT_CHECK_INTERVAL = 500;  // Check every 500ms

// Standard planner output schema
const PlannerOutputSchema = z.object({
  userTask: z
    .string()
    .describe("Restate the user's request in your own words for clarity"),
  executionHistory: z
    .string()
    .describe("Briefly outline what actions have already been attempted, including any failures or notable outcomes"),
  currentState: z
    .string()
    .describe("Summarize the current browser state, visible elements, and any relevant context from the screenshot"),
  challengesIdentified: z
    .string()
    .describe("List any obstacles, errors, or uncertainties that may impact progress (e.g., high error rate, missing elements, repeated failures)"),
  stepByStepReasoning: z
    .string()
    .describe("Think step by step through the problem, considering the user's goal, the current state, what has and hasn't worked, and which tools or strategies are most likely to succeed next. Justify your approach"),
  proposedActions: z
    .array(z.string())
    .max(5)
    .describe("List 1-5 specific, high-level actions for the executor agent to perform next (must be an empty array if `taskComplete=true`. Each action should be clear, actionable, and grounded in your reasoning"),
  taskComplete: z
    .boolean()
    .describe("Set to true only if the user's request is fully satisfied and no further actions are needed"),
  finalAnswer: z
    .string()
    .describe("If `taskComplete=true`, provide a complete, direct answer to the user's request (include any relevant data or results). Leave empty otherwise"),
});

type PlannerOutput = z.infer<typeof PlannerOutputSchema>;

// Predefined planner output schema - uses TODO markdown for tracking
const PredefinedPlannerOutputSchema = z.object({
  userTask: z
    .string()
    .describe("Restate the user's request in your own words for clarity"),
  executionHistory: z
    .string()
    .describe("Briefly outline what actions have already been attempted, including any failures or notable outcomes"),
  currentState: z
    .string()
    .describe("Summarize the current browser state, visible elements, and any relevant context from the screenshot"),
  challengesIdentified: z
    .string()
    .describe("List any obstacles, errors, or uncertainties that may impact progress (e.g., high error rate, missing elements, repeated failures)"),
  stepByStepReasoning: z
    .string()
    .describe("Think step by step through the problem, considering the user's goal, the current state, what has and hasn't worked, and which tools or strategies are most likely to succeed next. Justify your approach"),
  todoMarkdown: z
    .string()
    .describe("Updated TODO list with completed items marked [x]"),
  proposedActions: z
    .array(z.string())
    .max(5)
    .describe("List 1-5 specific, high-level actions for the executor agent to perform next (must be an empty array if `allTodosComplete=true`. Each action should be clear, actionable, and grounded in your reasoning"),
  allTodosComplete: z
    .boolean()
    .describe("Boolean - are all TODOs done?"),
  finalAnswer: z
    .string()
    .describe("Summary when all TODOs complete (MUST BE EMPTY if not done)"),
});

type PredefinedPlannerOutput = z.infer<typeof PredefinedPlannerOutputSchema>;

const ExecutionHistorySummarySchema = z.object({
  summary: z
    .string()
    .describe("Summary of the execution history"),
});

type ExecutionHistorySummary = z.infer<typeof ExecutionHistorySummarySchema>;

interface PlannerResult {
  ok: boolean;
  output?: PlannerOutput;
  error?: string;
}

interface PredefinedPlannerResult {
  ok: boolean;
  output?: PredefinedPlannerOutput;
  error?: string;
}

interface ExecutorResult {
  completed: boolean;
  doneToolCalled?: boolean;
  requiresHumanInput?: boolean;
}

interface SingleTurnResult {
  doneToolCalled: boolean;
  requirePlanningCalled: boolean;
  requiresHumanInput: boolean;
}

export class BrowserAgent {
  // Tools that trigger glow animation when executed
  private static readonly GLOW_ENABLED_TOOLS = new Set([
    'click',
    'type',
    'clear',
    'moondream_visual_click',
    'moondream_visual_type',
    'scroll',
    'navigate',
    'key',
    'tab_open',
    'tab_focus',
    'tab_close',
    'extract'
  ]);

  // Core dependencies
  private readonly executionContext: ExecutionContext;
  private readonly toolManager: ToolManager;
  private readonly glowService: GlowAnimationService;
  private executorLlmWithTools: Runnable<
    BaseLanguageModelInput,
    AIMessageChunk
  > | null = null; // Pre-bound LLM with tools

  // Execution state
  private iterations: number = 0;

  // Planner context - accumulates across all iterations
  private plannerExecutionHistory: Array<{
    plannerOutput: PlannerOutput | PredefinedPlannerOutput | ExecutionHistorySummary;
    toolMessages: string[];
    plannerIterations: number;
  }> = [];
  private toolDescriptions: string = "";

  constructor(executionContext: ExecutionContext) {
    this.executionContext = executionContext;
    this.toolManager = new ToolManager(executionContext);
    this.glowService = GlowAnimationService.getInstance();
    Logging.log("BrowserAgent", "Agent instance created", "info");
  }

  private get executorMessageManager(): MessageManager {
    return this.executionContext.messageManager;
  }

  private get pubsub(): PubSubChannel {
    return this.executionContext.getPubSub();
  }

  private checkIfAborted(): void {
    if (this.executionContext.abortSignal.aborted) {
      throw new AbortError();
    }
  }

  private async _initialize(): Promise<void> {
    // Register tools FIRST (before binding)
    await this._registerTools();

    // Create LLM for executor
    const llm = await getLLM({
      temperature: 0.2,
      maxTokens: 4096,
      intelligence: 'low'
    });

    // Validate LLM supports tool binding
    if (!llm.bindTools || typeof llm.bindTools !== "function") {
      throw new Error("This LLM does not support tool binding");
    }

    // Bind tools ONCE and store the bound LLM
    this.executorLlmWithTools = llm.bindTools(this.toolManager.getAll());

    // Reset state
    this.iterations = 0;

    Logging.log(
      "BrowserAgent",
      `Initialization complete with ${this.toolManager.getAll().length} tools bound`,
      "info",
    );
  }

  private async _registerTools(): Promise<void> {
    // Core interaction tools
    this.toolManager.register(ClickTool(this.executionContext)); // NodeId-based click
    this.toolManager.register(TypeTool(this.executionContext)); // NodeId-based type
    this.toolManager.register(ClearTool(this.executionContext)); // NodeId-based clear

    // Visual fallback tools (Moondream-powered)
    this.toolManager.register(MoondreamVisualClickTool(this.executionContext)); // Visual click fallback
    this.toolManager.register(MoondreamVisualTypeTool(this.executionContext)); // Visual type fallback

    // Navigation and utility tools
    this.toolManager.register(ScrollTool(this.executionContext));
    this.toolManager.register(NavigateTool(this.executionContext));
    this.toolManager.register(KeyTool(this.executionContext));
    this.toolManager.register(WaitTool(this.executionContext));

    // Planning/Todo tools
    // this.toolManager.register(TodoSetTool(this.executionContext));
    // this.toolManager.register(TodoGetTool(this.executionContext));

    // Tab management tools
    this.toolManager.register(TabsTool(this.executionContext));
    this.toolManager.register(TabOpenTool(this.executionContext));
    this.toolManager.register(TabFocusTool(this.executionContext));
    this.toolManager.register(TabCloseTool(this.executionContext));
    this.toolManager.register(GroupTabsTool(this.executionContext)); // Group tabs together
    this.toolManager.register(GetSelectedTabsTool(this.executionContext)); // Get selected tabs

    // Utility tools
    this.toolManager.register(ExtractTool(this.executionContext)); // Extract text from page
    this.toolManager.register(HumanInputTool(this.executionContext));
    this.toolManager.register(CelebrationTool(this.executionContext)); // Celebration/confetti tool
    this.toolManager.register(DateTool(this.executionContext)); // Date/time utilities
    this.toolManager.register(BrowserOSInfoTool(this.executionContext)); // BrowserOS info tool
    this.toolManager.register(YouTubeTool(this.executionContext)); // YouTube video analysis

    // External integration tools
    this.toolManager.register(MCPTool(this.executionContext)); // MCP server integration
    this.toolManager.register(PdfExtractTool(this.executionContext)); // PDF extraction tool

    // Limited context mode tools - only register when in limited context mode
    if (this.executionContext.isLimitedContextMode()) {
      this.toolManager.register(GrepElementsTool(this.executionContext)); // Search elements when browser state is truncated
    }

    // Completion tool
    this.toolManager.register(DoneTool(this.executionContext));

    // Populate tool descriptions after all tools are registered
    this.toolDescriptions = getToolDescriptions(this.executionContext.isLimitedContextMode());

    Logging.log(
      "BrowserAgent",
      `Registered ${this.toolManager.getAll().length} tools`,
      "info",
    );
  }

  /**
   * Check if task is a special predefined task and return its metadata
   * @param task - The original task string
   * @returns Metadata with predefined plan or null if not a special task
   */
  private _getSpecialTaskMetadata(task: string): {task: string, metadata: ExecutionMetadata} | null {
    // Case-insensitive comparison
    const taskLower = task.toLowerCase();

    // BrowserOS Launch Upvote Task
    if (taskLower === "read about our vision and upvote ❤️") {
      return {
        task: "Read about our vision and upvote",
        metadata: {
          executionMode: 'predefined' as const,
          predefinedPlan: {
            agentId: 'browseros-launch-upvoter',
            name: "BrowserOS Launch Upvoter",
            goal: "Navigate to BrowserOS launch page and upvote it",
            steps: [
              "Navigate to https://dub.sh/browseros-launch",
              "Find and click the upvote button on the page using visual_click",
              "Use celebration tool to show confetti animation"
            ]
          }
        }
      };
    }

    // GitHub Star Task
    if (taskLower === "support browseros on github ⭐") {
      return {
        task: "Support BrowserOS on GitHub",
        metadata: {
          executionMode: 'predefined' as const,
          predefinedPlan: {
            agentId: 'github-star-browseros',
            name: "GitHub Repository Star",
            goal: "Navigate to BrowserOS GitHub repo and star it",
            steps: [
              "Navigate to https://git.new/browserOS",
              "Check if the star button indicates already starred (filled star icon)",
              "If not starred (outline star icon), click the star button to star the repository",
              "Use celebration_tool to show confetti animation"
            ]
          }
        }
      };
    }

    // Return null if not a special task
    return null;
  }

  // There are basically two modes of operation:
  // 1. Dynamic planning - the agent plans and executes in a loop until done
  // 2. Predefined plan - the agent executes a predefined set of steps in a loop until all are done
  async execute(task: string, metadata?: ExecutionMetadata): Promise<void> {
    // Check for special tasks and get their predefined plans
    const specialTaskMetadata = this._getSpecialTaskMetadata(task);

    let _task = task;
    let _metadata = metadata;

    if (specialTaskMetadata) {
      _task = specialTaskMetadata.task;
      _metadata = { ...metadata, ...specialTaskMetadata.metadata };
      Logging.log("BrowserAgent", `Special task detected: ${specialTaskMetadata.metadata.predefinedPlan?.name}`, "info");
    }
    try {
      this.executionContext.setExecutionMetrics({
        ...this.executionContext.getExecutionMetrics(),
        startTime: Date.now(),
      });

      Logging.log("BrowserAgent", `Starting execution`, "info");
      await this._initialize();

      // Check for predefined plan
      if (_metadata?.executionMode === 'predefined' && _metadata.predefinedPlan) {
        await this._executePredefined(_task, _metadata.predefinedPlan);
      } else {
        await this._executeDynamic(_task);
      }
    } catch (error) {
      this._handleExecutionError(error);
      throw error;
    } finally {
      this.executionContext.setExecutionMetrics({
        ...this.executionContext.getExecutionMetrics(),
        endTime: Date.now(),
      });
      this._logMetrics();
      this._cleanup();
      
      // Ensure glow animation is stopped at the end of execution
      try {
        // Get all active glow tabs from the service
        const activeGlows = await this.glowService.getAllActiveGlows();
        for (const tabId of activeGlows) {
          await this.glowService.stopGlow(tabId);
        }
      } catch (error) {
        console.error(`Could not stop glow animation: ${error}`);
      }
    }
  }

  private async _executePredefined(task: string, plan: any): Promise<void> {
    this.executionContext.setCurrentTask(task);

    // Convert predefined steps to TODO markdown
    const todoMarkdown = plan.steps.map((step: string) => `- [ ] ${step}`).join('\n');
    this.executionContext.setTodoList(todoMarkdown);

    // Validate LLM is initialized with tools bound
    if (!this.executorLlmWithTools) {
      throw new Error("LLM with tools not initialized");
    }

    // Publish start message
    this._publishMessage(
      `Executing agent: ${plan.name || 'Custom Agent'}`,
      "thinking"
    );

    // Add goal for context
    const goalMessage = plan.goal || task;

    let allComplete = false;
    let retries = 0;

    while (!allComplete && this.iterations < MAX_PREDEFINED_PLAN_ITERATIONS) {
      this.checkIfAborted();
      this.iterations++;

      Logging.log(
        "BrowserAgent",
        `Predefined plan iteration ${this.iterations}/${MAX_PREDEFINED_PLAN_ITERATIONS}`,
        "info"
      );

      // Run predefined planner with current TODO state
      const planResult = await this._runPredefinedPlanner(task, this.executionContext.getTodoList());

      if (!planResult.ok) {
        Logging.log(
          "BrowserAgent",
          `Predefined planning failed: ${planResult.error}`,
          "error"
        );
        retries++;
        if (retries >= MAX_RETRIES) {
          throw new Error(`Predefined planning failed: ${planResult.error}`);
        }
        continue;
      }

      const plan = planResult.output!;

      // Check if all complete
      if (plan.allTodosComplete) {
        allComplete = true;
        const finalMessage = plan.finalAnswer || "All steps completed successfully";
        this._publishMessage(finalMessage, 'assistant');
        break;
      }

      // Validate we have actions
      if (!plan.proposedActions || plan.proposedActions.length === 0) {
        Logging.log(
          "BrowserAgent",
          "Predefined planner provided no actions but TODOs not complete",
          "warning"
        );
        retries++;
        if (retries >= MAX_RETRIES) {
          throw new Error(`Predefined planner provided no actions but TODOs not complete`);
        }
        continue;
      }

      Logging.log(
        "BrowserAgent",
        `Executing ${plan.proposedActions.length} actions for current TODO`,
        "info"
      );

      // This will be handled in _runExecutor with fresh message manager

      // Execute the actions
      const executorResult = await this._runExecutor(plan.proposedActions, plan);

      // Handle human input if needed
      if (executorResult.requiresHumanInput) {
        const humanResponse = await this._waitForHumanInput();
        if (humanResponse === 'abort') {
          this._publishMessage('❌ Task aborted by human', 'assistant');
          throw new AbortError('Task aborted by human');
        }
        this._publishMessage('✅ Human completed manual action. Continuing...', 'thinking');
        // Note: Human input response will be included in next iteration's planner context
        this.executionContext.clearHumanInputState();
      }

    }

    // Check if we hit iteration limit
    if (!allComplete && this.iterations >= MAX_PREDEFINED_PLAN_ITERATIONS) {
      this._publishMessage(
        `Predefined plan did not complete within ${MAX_PREDEFINED_PLAN_ITERATIONS} iterations`,
        "error"
      );
      throw new Error(
        `Maximum predefined plan iterations (${MAX_PREDEFINED_PLAN_ITERATIONS}) reached or planning failed`
      );
    }

    Logging.log("BrowserAgent", `Predefined plan execution complete`, "info");
  }

  private async _executeDynamic(task: string): Promise<void> {
    // Set current task in context
    this.executionContext.setCurrentTask(task);

    // Validate LLM is initialized with tools bound
    if (!this.executorLlmWithTools) {
      throw new Error("LLM with tools not initialized");
    }

    let done = false;
    let retries = 0;

    // Publish start message
    this._publishMessage("Starting task execution...", "thinking");

    while (!done && this.iterations < MAX_PLANNER_ITERATIONS) {
      this.checkIfAborted();
      this.iterations++;

      Logging.log(
        "BrowserAgent",
        `Planning iteration ${this.iterations}/${MAX_PLANNER_ITERATIONS}`,
        "info",
      );

      // Get reasoning and high-level actions
      const planResult = await this._runDynamicPlanner(task);
      // CRITICAL: Flush any queued messages from planning

      if (!planResult.ok) {
        Logging.log(
          "BrowserAgent",
          `Planning failed: ${planResult.error}`,
          "error",
        );
        retries++;
        if (retries >= MAX_RETRIES) {
          throw new Error(`Planning failed: ${planResult.error}`);
        }
        continue;
      }

      const plan = planResult.output!;
      this.pubsub.publishMessage(
        PubSub.createMessage(plan.stepByStepReasoning, "thinking"),
      );

      // Check if task is complete
      if (plan.taskComplete) {
        done = true;
        // Use final answer if provided, otherwise fallback
        const completionMessage =
          plan.finalAnswer || "Task completed successfully";
        // Publish final result with 'assistant' role to match BrowserAgent pattern
        this.pubsub.publishMessage(PubSub.createMessage(completionMessage, "assistant"));
        break;
      }

      // Validate we have actions if not complete
      if (!plan.proposedActions || plan.proposedActions.length === 0) {
        Logging.log(
          "BrowserAgent",
          "Planner provided no actions but task not complete",
          "warning",
        );
        retries++;
        if (retries >= MAX_RETRIES) {
          throw new Error(`Planning failed: Planner provided no actions but task not complete`);
        }
        continue;
      }

      Logging.log(
        "BrowserAgent",
        `Executing ${plan.proposedActions.length} actions from plan`,
        "info",
      );

      // This will be handled in _runExecutor with fresh message manager

      const executorResult = await this._runExecutor(plan.proposedActions, plan);

      // Check execution outcomes
      if (executorResult.requiresHumanInput) {
        // Human input requested - wait for response
        const humanResponse = await this._waitForHumanInput();
        
        if (humanResponse === 'abort') {
          // Human aborted the task
          this._publishMessage('❌ Task aborted by human', 'assistant');
          throw new AbortError('Task aborted by human');
        }
        
        // Human clicked "Done" - continue with next planning iteration
        this._publishMessage('✅ Human completed manual action. Re-planning...', 'thinking');
        // Note: Human input response will be included in next iteration's planner context

        // Clear human input state
        this.executionContext.clearHumanInputState();
      }
    }

    // Check if we hit planning iteration limit
    if (!done && this.iterations >= MAX_PLANNER_ITERATIONS) {
      this._publishMessage(
        `Task did not complete within ${MAX_PLANNER_ITERATIONS} planning iterations`,
        "error",
      );
      throw new Error(
        `Maximum planning iterations (${MAX_PLANNER_ITERATIONS}) reached`,
      );
    }
  }

  private async _getBrowserStateMessage(
    includeScreenshot: boolean,
    simplified: boolean = true,
    screenshotSize: ScreenshotSizeKey = "large",
    includeBrowserState: boolean = true,
    browserStateTokensLimit: number = 50000
  ): Promise<HumanMessage> {
    let browserStateString: string | null = null;

    if (includeBrowserState) {
      browserStateString = await this.executionContext.browserContext.getBrowserStateString(
        simplified,
      );

      // check if browser state string exceed 50% of model's max tokens
      const tokens = TokenCounter.countMessage(new HumanMessage(browserStateString));
      if (tokens > browserStateTokensLimit) {
        // if it exceeds, first remove Hidden Elements from browser state string
        browserStateString = await this.executionContext.browserContext.getBrowserStateString(
          simplified,
          true // hide hidden elements
        );
        // then again check if it still exceeds 50% of model's max tokens, if it does, truncate the string to 50% of model's max tokens
        const tokens = TokenCounter.countMessage(new HumanMessage(browserStateString));
        if (tokens > browserStateTokensLimit) {
            // Calculate the ratio to truncate by
            const truncationRatio = browserStateTokensLimit / tokens;
            
            // Truncate the string (rough approximation based on character length)
            const targetLength = Math.floor(browserStateString.length * truncationRatio);
            browserStateString = browserStateString.substring(0, targetLength);
            
            // Optional: Add truncation indicator
            browserStateString += "\n\n-- IMPORTANT: TRUNCATED DUE TO TOKEN LIMIT, USE GREP ELEMENTS TOOL TO SEARCH FOR ELEMENTS IF NEEDED --\n";
        }
      }
    }

    if (includeScreenshot && this.executionContext.supportsVision()) {
      // Get current page and take screenshot
      const page = await this.executionContext.browserContext.getCurrentPage();
      const screenshot = await page.takeScreenshot(screenshotSize, includeBrowserState);

      if (screenshot) {
        // Build content array based on what is included
        const content: any[] = [];
        if (includeBrowserState && browserStateString !== null) {
          content.push({ type: "text", text: `<browser-state>${browserStateString}</browser-state>` });
        }
        content.push({ type: "image_url", image_url: { url: screenshot } });

        const message = new HumanMessage({
          content,
        });
        // Tag this as a browser state message for proper handling in MessageManager
        message.additional_kwargs = { messageType: MessageType.BROWSER_STATE };
        return message;
      }
    }

    // If only browser state is requested or screenshot failed/unavailable
    if (includeBrowserState && browserStateString !== null) {
      const message = new HumanMessage(`<browser-state>${browserStateString}</browser-state>`);
      message.additional_kwargs = { messageType: MessageType.BROWSER_STATE };
      return message;
    }

    // If neither browser state nor screenshot is included, return a minimal message
    const message = new HumanMessage("");
    message.additional_kwargs = { messageType: MessageType.BROWSER_STATE };
    return message;
  }

  private async _runDynamicPlanner(task: string): Promise<PlannerResult> {
    try {
      this.executionContext.incrementMetric("observations");

      // Get execution metrics for analysis
      const metrics = this.executionContext.getExecutionMetrics();
      const errorRate = metrics.toolCalls > 0 
        ? ((metrics.errors / metrics.toolCalls) * 100).toFixed(1)
        : "0";
      const elapsed = Date.now() - metrics.startTime;

      // Get accumulated execution history from all iterations
      let fullHistory = this._buildPlannerExecutionHistory();

      // Get numbeer of tokens in full history
      // System prompt for planner
      const systemPrompt = generatePlannerPrompt(this.toolDescriptions || "");

      const systemPromptTokens = TokenCounter.countMessage(new SystemMessage(systemPrompt));
      const fullHistoryTokens = TokenCounter.countMessage(new HumanMessage(fullHistory));
      Logging.log("BrowserAgent", `Full execution history tokens: ${fullHistoryTokens}`, "info");

      // If full history exceeds 70% of max tokens, summarize it
      if (fullHistoryTokens + systemPromptTokens > this.executionContext.getMaxTokens() * 0.7) {
        // Summarize execution history
        const summary = await this.summarizeExecutionHistory(fullHistory);
        fullHistory = summary.summary;

        // Clear the planner execution history after summarizing and add summarized state to the history
        this.plannerExecutionHistory = [];
        this.plannerExecutionHistory.push({
          plannerOutput: summary,
          toolMessages: [],
          plannerIterations: this.iterations - 1, // Subtract 1 because the summary is for the previous iterations
        });
      }

      Logging.log("BrowserAgent", `Full execution history: ${fullHistory}`, "info");

      // Get structured LLM configured for current provider
      const structuredLLM = await getStructuredLLM(PlannerOutputSchema, {
        temperature: 0.2,
        maxTokens: 4096,
        intelligence: 'high'
      });
      const executionContext = `EXECUTION CONTEXT\n ${this.executionContext.isLimitedContextMode() ? this._buildExecutionContext() : ''}`;

      const userPrompt = `TASK: ${task}

EXECUTION METRICS:
- Tool calls: ${metrics.toolCalls} (${metrics.errors} errors, ${errorRate}% failure rate)
- Observations taken: ${metrics.observations}
- Time elapsed: ${(elapsed / 1000).toFixed(1)} seconds
${parseInt(errorRate) > 30 && metrics.errors > 3 ? "⚠️ HIGH ERROR RATE - Current approach may be failing. Learn from the past execution history and adapt your approach" : ""}

${executionContext}

YOUR PREVIOUS STEPS DONE SO FAR (what you thought would work):
${fullHistory}
`;
      const userPromptTokens = TokenCounter.countMessage(new HumanMessage(userPrompt));
      const browserStateMessage = await this._getBrowserStateMessage(
        /* includeScreenshot */ this.executionContext.supportsVision() && !this.executionContext.isLimitedContextMode(),
        /* simplified */ true,
        /* screenshotSize */ "large",
        /* includeBrowserState */ true,
        /* browserStateTokensLimit */ (this.executionContext.getMaxTokens() - systemPromptTokens - userPromptTokens)*0.8
      );
      // Build messages
      const messages = [
        new SystemMessage(systemPrompt),
        new HumanMessage(userPrompt),
        browserStateMessage,
      ];

      // Get structured response from LLM with retry logic
      const result = await invokeWithRetry<PlannerOutput>(
        structuredLLM,
        messages,
        MAX_RETRIES,
        { signal: this.executionContext.abortSignal }
      );

      // Store structured reasoning in context as JSON
      const plannerState = {
        userTask: result.userTask,
        currentState: result.currentState,
        executionHistory: result.executionHistory,
        challengesIdentified: result.challengesIdentified,
        stepByStepReasoning: result.stepByStepReasoning,
        proposedActions: result.proposedActions,
        taskComplete: result.taskComplete,
        finalAnswer: result.finalAnswer,
      };
      this.executionContext.addReasoning(JSON.stringify(plannerState));

      // Log planner decision
      Logging.log(
        "BrowserAgent",
        result.taskComplete
          ? `Planner: Task complete with final answer`
          : `Planner: ${result.proposedActions.length} actions planned`,
        "info",
      );

      return {
        ok: true,
        output: result,
      };
    } catch (error) {
      this.executionContext.incrementMetric("errors");
      return {
        ok: false,
        error: `Planning failed: ${error instanceof Error ? error.message : String(error)}`,
      };
    }
  }

  private async _runExecutor(
    actions: string[],
    plannerOutput: PlannerOutput | PredefinedPlannerOutput
  ): Promise<ExecutorResult> {
    // Use the current iteration message manager from execution context
    const executorMM = new MessageManager();
    const systemPrompt = generateExecutorPrompt(this._buildExecutionContext());
    const systemPromptTokens = TokenCounter.countMessage(new SystemMessage(systemPrompt));
    executorMM.addSystem(systemPrompt);
    const currentIterationToolMessages: string[] = [];
    let executorIterations = 0;
    let isFirstPass = true;

    while (executorIterations < MAX_EXECUTOR_ITERATIONS) {
      this.checkIfAborted();
      executorIterations++;

      // Add browser state and simple prompt
      if (isFirstPass) {
        // Add current browser state without screenshot

        // Build execution context with planner output
        const plannerOutputForExecutor = this._formatPlannerOutputForExecutor(plannerOutput);

        const executionContext = this._buildExecutionContext();
        const additionalTokens = TokenCounter.countMessage(new HumanMessage(executionContext + '\n'+ plannerOutputForExecutor));

        const browserStateMessage = await this._getBrowserStateMessage(
          /* includeScreenshot */ this.executionContext.supportsVision() && !this.executionContext.isLimitedContextMode(),
          /* simplified */ true,
          /* screenshotSize */ "medium",
          /* includeBrowserState */ true,
          /* browserStateTokensLimit */ (this.executionContext.getMaxTokens() - systemPromptTokens - additionalTokens)*0.8
        );
        executorMM.add(browserStateMessage);
        executorMM.addSystemReminder(executionContext + '\n I will never output <browser-state> or <system-reminder> tags or their contents. These are for my internal reference only. I will provide what tools to be executed based on provided actions in sequence until I call "done" tool.');

        // Pass planner output to executor to provide context and corresponding actions to be executed
        executorMM.addHuman(
          `${plannerOutputForExecutor}\nPlease execute the actions specified above.`
        );
        isFirstPass = false;
      } else {
        executorMM.addHuman(
          "Please verify if all actions are completed and call 'done' tool if all actions are completed.",
        );
      }

      // Get LLM response with tool calls using fresh message manager
      const llmResponse = await this._invokeLLMWithStreaming(executorMM);

      if (llmResponse.tool_calls && llmResponse.tool_calls.length > 0) {
        // Process tool calls
        executorMM.add(llmResponse);
        const toolsResult = await this._processToolCalls(
          llmResponse.tool_calls,
          executorMM,
          currentIterationToolMessages
        );

        // Update iteration count and metrics
        // this.iterations += llmResponse.tool_calls.length;
        for (const toolCall of llmResponse.tool_calls) {
          this.executionContext.incrementMetric("toolCalls");
          this.executionContext.incrementToolUsageMetrics(toolCall.name);
        }

        // Check for special outcomes
        if (toolsResult.doneToolCalled) {
          // Store the tool messages from this iteration before returning
          this.plannerExecutionHistory.push({
            plannerOutput,
            toolMessages: currentIterationToolMessages,
            plannerIterations : this.iterations,
          });

          // Add all messages to message manager
          for (const message of executorMM.getMessages()) {
            this.executorMessageManager.add(message);
          }

          return {
            completed: true,
            doneToolCalled: true,
          };
        }

        if (toolsResult.requiresHumanInput) {
          // Store the tool messages from this iteration before returning
          this.plannerExecutionHistory.push({
            plannerOutput,
            toolMessages: currentIterationToolMessages,
            plannerIterations : this.iterations,
          });

          // Add all messages to message manager
          for (const message of executorMM.getMessages()) {
            this.executorMessageManager.add(message);
          }

          return {
            completed: false,
            requiresHumanInput: true,
          };
        }

        // Continue to next iteration
      } else {
        // No tool calls, might be done or ask for planner output
        break;
      }
    }

    // Add all messages to message manager
    for (const message of executorMM.getMessages()) {
      this.executorMessageManager.add(message);
    }

    // Hit max iterations without explicit completion
    Logging.log(
      "BrowserAgent",
      `Executor hit max iterations (${MAX_EXECUTOR_ITERATIONS})`,
      "warning",
    );

    // Store the tool messages from this iteration
    this.plannerExecutionHistory.push({
      plannerOutput,
      toolMessages: currentIterationToolMessages,
      plannerIterations : this.iterations,
    });

    return { completed: false };
  }

  private async _invokeLLMWithStreaming(messageManager?: MessageManager): Promise<AIMessage> {
    const mm = messageManager || this.executorMessageManager;
    // Use the pre-bound LLM (created and bound once during initialization)
    if (!this.executorLlmWithTools) {
      throw new Error("LLM not initialized - ensure _initialize() was called");
    }

    // Tags that should never be output to users
    const PROHIBITED_TAGS = [
      '<browser-state>',
      '<system-reminder>',
      '</browser-state>',
      '</system-reminder>'
    ];

    const message_history = mm.getMessages();

    const stream = await this.executorLlmWithTools.stream(message_history, {
      signal: this.executionContext.abortSignal,
    });

    let accumulatedChunk: AIMessageChunk | undefined;
    let accumulatedText = "";
    let hasStartedThinking = false;
    let currentMsgId: string | null = null;
    let hasProhibitedContent = false;

    for await (const chunk of stream) {
      this.checkIfAborted(); // Manual check during streaming

      if (chunk.content && typeof chunk.content === "string") {
        // Accumulate text first
        accumulatedText += chunk.content;

        // Check for prohibited tags if not already detected
        if (!hasProhibitedContent) {
          const detectedTag = PROHIBITED_TAGS.find(tag => accumulatedText.includes(tag));
          if (detectedTag) {
            hasProhibitedContent = true;
            
            // If we were streaming, replace with "Processing..."
            if (currentMsgId) {
              this.pubsub.publishMessage(
                PubSub.createMessageWithId(
                  currentMsgId,
                  "Processing...",
                  "thinking",
                ),
              );
            }
            
            // Queue warning for agent's next iteration
            mm.queueSystemReminder(
              "I will never output <browser-state> or <system-reminder> tags or their contents. These are for my internal reference only. If I have completed all actions, I will complete the task and call 'done' tool."
            );
            
            // Log for debugging
            Logging.log("BrowserAgent", 
              "LLM output contained prohibited tags, streaming stopped", 
              "warning"
            );
            
            // Increment error metric
            this.executionContext.incrementMetric("errors");
          }
        }

        // Only stream to UI if no prohibited content detected
        if (!hasProhibitedContent) {
          // Start thinking on first real content
          if (!hasStartedThinking) {
            hasStartedThinking = true;
            // Create message ID on first content chunk
            currentMsgId = PubSub.generateId("msg_assistant");
          }

          // Publish/update the message with accumulated content in real-time
          if (currentMsgId) {
            this.pubsub.publishMessage(
              PubSub.createMessageWithId(
                currentMsgId,
                accumulatedText,
                "thinking",
              ),
            );
          }
        }
      }
      
      // Always accumulate chunks for final AIMessage (even with prohibited content)
      accumulatedChunk = !accumulatedChunk
        ? chunk
        : accumulatedChunk.concat(chunk);
    }

    // Only finish thinking if we started, have clean content, and have a message ID
    if (hasStartedThinking && !hasProhibitedContent && accumulatedText.trim() && currentMsgId) {
      // Final publish with complete message
      this.pubsub.publishMessage(
        PubSub.createMessageWithId(currentMsgId, accumulatedText, "thinking"),
      );
    }

    if (!accumulatedChunk) return new AIMessage({ content: "" });

    // Convert the final chunk back to a standard AIMessage
    return new AIMessage({
      content: accumulatedChunk.content,
      tool_calls: accumulatedChunk.tool_calls,
    });
  }

  private async _processToolCalls(
    toolCalls: any[],
    messageManager: MessageManager,
    toolMessages: string[]
  ): Promise<SingleTurnResult> {
    const result: SingleTurnResult = {
      doneToolCalled: false,
      requirePlanningCalled: false,
      requiresHumanInput: false,
    };

    for (const toolCall of toolCalls) {
      this.checkIfAborted();

      const { name: toolName, args, id: toolCallId } = toolCall;

      this._emitDevModeDebug(`Calling tool ${toolName} with args`, JSON.stringify(args));

      // Start glow animation for visual tools
      await this._maybeStartGlowAnimation(toolName);

      const tool = this.toolManager.get(toolName);

      let toolResult: string;
      if (!tool) {
        Logging.log("BrowserAgent", `Unknown tool: ${toolName}`, "warning");
        const errorMsg = `Unknown tool: ${toolName}`;
        toolResult = JSON.stringify({
          ok: false,
          error: errorMsg,
        });

        this._emitDevModeDebug("Error", errorMsg);
      } else {
        try {
          // Execute tool (wrap for evals2 metrics if enabled)
          let toolFunc = tool.func;
          if (ENABLE_EVALS2) {
            const wrapped = wrapToolForMetrics(tool, this.executionContext, toolCallId);
            toolFunc = wrapped.func;
          }
          toolResult = await toolFunc(args);

        } catch (error) {
          // Even on execution error, we must add a tool result
          const errorMsg = `Tool execution failed: ${error instanceof Error ? error.message : String(error)}`;
          toolResult = JSON.stringify({
            ok: false,
            error: errorMsg,
          });

          // Increment error metric
          this.executionContext.incrementMetric("errors");

          Logging.log(
            "BrowserAgent",
            `Tool ${toolName} execution failed: ${error}`,
            "error",
          );

          this._emitDevModeDebug(`Error executing ${toolName}`, errorMsg);
        }
      }

      // Parse result to check for special flags
      const parsedResult = jsonParseToolOutput(toolResult);

      // Add to message manager and track tool message
      messageManager.addTool(toolResult, toolCallId);
      toolMessages.push(`Tool: ${toolName} - Result: ${toolResult}`);

      // Check for special tool outcomes but DON'T break early
      // We must process ALL tool calls to ensure all get responses
      if (toolName === "done" && parsedResult.ok) {
        result.doneToolCalled = true;
      }

      if (
        toolName === "human_input" &&
        parsedResult.ok &&
        parsedResult.requiresHumanInput
      ) {
        result.requiresHumanInput = true;
      }
    }

    // Flush any queued messages from tools (screenshots, browser states, etc.)
    // This is from NewAgent and is CRITICAL for API's required ordering
    messageManager.flushQueue();

    return result;
  }

  private _publishMessage(
    content: string,
    type: "thinking" | "assistant" | "error",
  ): void {
    this.pubsub.publishMessage(PubSub.createMessage(content, type as any));
  }

  // Emit debug information in development mode
  private _emitDevModeDebug(action: string, details?: string, maxLength: number = 60): void {
    if (isDevelopmentMode()) {
      let message = action;
      if (details) {
        const truncated = details.length > maxLength 
          ? details.substring(0, maxLength) + "..." 
          : details;
        message = `${action}: ${truncated}`;
      }
      this.pubsub.publishMessage(
        PubSub.createMessage(`[DEV MODE] ${message}`, "thinking"),
      );
    }
  }

  private _handleExecutionError(error: unknown): void {
    if (error instanceof AbortError) {
      Logging.log("BrowserAgent", "Execution aborted by user", "info");
      return;
    }

    const errorMessage = error instanceof Error ? error.message : String(error);
    Logging.log("BrowserAgent", `Execution error: ${errorMessage}`, "error");

    this._publishMessage(`Error: ${errorMessage}`, "error");
  }

  private _logMetrics(): void {
    const metrics = this.executionContext.getExecutionMetrics();
    const duration = metrics.endTime - metrics.startTime;
    const successRate =
      metrics.toolCalls > 0
        ? (
            ((metrics.toolCalls - metrics.errors) / metrics.toolCalls) *
            100
          ).toFixed(1)
        : "0";

    // Convert tool frequency Map to object for logging
    const toolFrequency: Record<string, number> = {};
    metrics.toolFrequency.forEach((count, toolName) => {
      toolFrequency[toolName] = count;
    });

    Logging.log(
      "BrowserAgent",
      `Execution complete: ${this.iterations} iterations, ${metrics.toolCalls} tool calls, ` +
        `${metrics.observations} observations, ${metrics.errors} errors, ` +
        `${successRate}% success rate, ${duration}ms duration`,
      "info",
    );

    // Log tool frequency if any tools were called
    if (metrics.toolCalls > 0) {
      Logging.log(
        "BrowserAgent",
        `Tool frequency: ${JSON.stringify(toolFrequency)}`,
        "info",
      );
    }

    Logging.logMetric("newagent.execution", {
      iterations: this.iterations,
      toolCalls: metrics.toolCalls,
      observations: metrics.observations,
      errors: metrics.errors,
      duration,
      successRate: parseFloat(successRate),
      toolFrequency,
    });
  }

  private _cleanup(): void {
    this.iterations = 0;
    this.plannerExecutionHistory = [];
    Logging.log("BrowserAgent", "Cleanup complete", "info");
  }

  /**
   * Handle glow animation for tools that interact with the browser
   * @param toolName - Name of the tool being executed
   */
  private async _maybeStartGlowAnimation(toolName: string): Promise<boolean> {
    // Check if this tool should trigger glow animation
    if (!BrowserAgent.GLOW_ENABLED_TOOLS.has(toolName)) {
      return false;
    }

    try {
      const currentPage = await this.executionContext.browserContext.getCurrentPage();
      const tabId = currentPage.tabId;
      
      if (tabId && !this.glowService.isGlowActive(tabId)) {
        await this.glowService.startGlow(tabId);
        return true;
      }
      return false;
    } catch (error) {
      // Log but don't fail if we can't manage glow
      console.error(`Could not manage glow for tool ${toolName}: ${error}`);
      return false;
    }
  }

  /**
   * Wait for human input with timeout
   * @returns 'done' if human clicked Done, 'abort' if clicked Skip/Abort, 'timeout' if timed out
   */
  private async _waitForHumanInput(): Promise<'done' | 'abort' | 'timeout'> {
    const startTime = Date.now();
    const requestId = this.executionContext.getHumanInputRequestId();
    
    if (!requestId) {
      console.error('No human input request ID found');
      return 'abort';
    }
    
    // Subscribe to human input responses
    const subscription = this.pubsub.subscribe((event: PubSubEvent) => {
      if (event.type === 'human-input-response') {
        const response = event.payload as HumanInputResponse;
        if (response.requestId === requestId) {
          this.executionContext.setHumanInputResponse(response);
        }
      }
    });
    
    try {
      // Poll for response or timeout
      while (!this.executionContext.shouldAbort()) {
        // Check if response received
        const response = this.executionContext.getHumanInputResponse();
        if (response) {
          return response.action;  // 'done' or 'abort'
        }
        
        // Check timeout
        if (Date.now() - startTime > HUMAN_INPUT_TIMEOUT) {
          this._publishMessage('⏱️ Human input timed out after 10 minutes', 'error');
          return 'timeout';
        }
        
        // Wait before checking again
        await new Promise(resolve => setTimeout(resolve, HUMAN_INPUT_CHECK_INTERVAL));
      }
      
      // Aborted externally
      return 'abort';
      
    } finally {
      // Clean up subscription
      subscription.unsubscribe();
    }
  }

  /**
   * Run the predefined planner to track TODO progress and generate actions
   */
  private async _runPredefinedPlanner(
    task: string,
    currentTodos: string
  ): Promise<PredefinedPlannerResult> {
    try {
      this.executionContext.incrementMetric("observations");

      // Get execution metrics for analysis
      const metrics = this.executionContext.getExecutionMetrics();
      const errorRate = metrics.toolCalls > 0
        ? ((metrics.errors / metrics.toolCalls) * 100).toFixed(1)
        : "0";
      const elapsed = Date.now() - metrics.startTime;

      // Get accumulated execution history from all iterations
      let fullHistory = this._buildPlannerExecutionHistory();

      const systemPrompt = generatePredefinedPlannerPrompt(this.toolDescriptions || "");
      const systemPromptTokens = TokenCounter.countMessage(new SystemMessage(systemPrompt));
      const fullHistoryTokens = TokenCounter.countMessage(new HumanMessage(fullHistory));
      Logging.log("BrowserAgent", `Full execution history tokens: ${fullHistoryTokens}`, "info");
      if (fullHistoryTokens + systemPromptTokens > this.executionContext.getMaxTokens() * 0.7) {
        const summary = await this.summarizeExecutionHistory(fullHistory);

        // Clear the planner execution history after summarizing and add summarized state to the history
        this.plannerExecutionHistory = [];
        this.plannerExecutionHistory.push({
          plannerOutput: summary,
          toolMessages: [],
          plannerIterations: this.iterations - 1, // Subtract 1 because the summary is for the previous iterations
        });

        fullHistory = summary.summary;
      }

      // Get structured LLM configured for current provider
      const structuredLLM = await getStructuredLLM(PredefinedPlannerOutputSchema, {
        temperature: 0.2,
        maxTokens: 4096,
        intelligence: 'high'
      });
      const executionContext = `EXECUTION CONTEXT\n ${this.executionContext.isLimitedContextMode() ? this._buildExecutionContext() : ''}`;

      const userPrompt = `Current TODO List:
${currentTodos}

EXECUTION METRICS:
- Tool calls: ${metrics.toolCalls} (${metrics.errors} errors, ${errorRate}% failure rate)
- Observations taken: ${metrics.observations}
- Time elapsed: ${(elapsed / 1000).toFixed(1)} seconds
${parseInt(errorRate) > 30 && metrics.errors > 3 ? "⚠️ HIGH ERROR RATE - Current approach may be failing. Learn from the past execution history and adapt your approach" : ""}

${executionContext}

YOUR PREVIOUS STEPS DONE SO FAR (what you thought would work):
${fullHistory}
`;
      const userPromptTokens = TokenCounter.countMessage(new HumanMessage(userPrompt));
      const browserStateMessage = await this._getBrowserStateMessage(
        /* includeScreenshot */ this.executionContext.supportsVision() && !this.executionContext.isLimitedContextMode(),
        /* simplified */ true,
        /* screenshotSize */ "large",
        /* includeBrowserState */ true,
        /* browserStateTokensLimit */ (this.executionContext.getMaxTokens() - systemPromptTokens - userPromptTokens)*0.8
      );
      const messages = [
        new SystemMessage(systemPrompt),
        new HumanMessage(userPrompt),
        browserStateMessage
      ];

      // Get structured response with retry
      const plan = await invokeWithRetry<PredefinedPlannerOutput>(
        structuredLLM,
        messages,
        MAX_RETRIES,
        { signal: this.executionContext.abortSignal }
      );

      // Store structured reasoning in context as JSON
      const plannerState = {
        userTask: plan.userTask,
        executionHistory: plan.executionHistory,
        currentState: plan.currentState,
        challengesIdentified: plan.challengesIdentified,
        stepByStepReasoning: plan.stepByStepReasoning,
        todoMarkdown: plan.todoMarkdown,
        proposedActions: plan.proposedActions,
        allTodosComplete: plan.allTodosComplete,
        finalAnswer: plan.finalAnswer,
      };
      this.executionContext.addReasoning(JSON.stringify(plannerState));

      // Publish updated TODO list
      this._publishMessage(plan.todoMarkdown, "thinking");
      this.executionContext.setTodoList(plan.todoMarkdown);

      // Publish reasoning
      this.pubsub.publishMessage(
        PubSub.createMessage(plan.stepByStepReasoning, "thinking")
      );

      // Log planner decision
      Logging.log(
        "BrowserAgent",
        plan.allTodosComplete
          ? `Predefined Planner: All TODOs complete with final answer`
          : `Predefined Planner: ${plan.proposedActions.length} actions planned for current TODO`,
        "info",
      );


      return {
        ok: true,
        output: plan,
      };
    } catch (error) {
      this.executionContext.incrementMetric("errors");
      return {
        ok: false,
        error: `Predefined planning failed: ${error instanceof Error ? error.message : String(error)}`,
      };
    }
  }

  /**
   * Build execution history for planner context
   */
  private _buildPlannerExecutionHistory(): string {
    if (this.plannerExecutionHistory.length === 0) {
      return "No execution history yet";
    }

    return this.plannerExecutionHistory.map((entry, index) => {
      let plannerSection = "";

      if ('summary' in entry.plannerOutput) {
        // Type is of ExecutionHistorySummary
        const summary = entry.plannerOutput as ExecutionHistorySummary;
        const iterationNumber = entry.plannerIterations;

        return `=== ITERATIONS 1-${iterationNumber} SUMMARY ===\n${summary.summary}`;
      }

      if (!('todoMarkdown' in entry.plannerOutput)) {
        // Dynamic planner output
        const plan = entry.plannerOutput as PlannerOutput;
        plannerSection = `PLANNER OUTPUT:
- Task: ${plan.userTask}
- Current State: ${plan.currentState}
- Execution History: ${plan.executionHistory}
- Challenges Identified: ${plan.challengesIdentified}
- Reasoning: ${plan.stepByStepReasoning}
- Proposed Actions: ${plan.proposedActions.join(', ')}`;
      } else {
        // Predefined planner output
        const plan = entry.plannerOutput as PredefinedPlannerOutput;
        plannerSection = `PLANNER OUTPUT:
- User Task: ${plan.userTask}
- Execution History: ${plan.executionHistory}
- Current State: ${plan.currentState}
- Challenges Identified: ${plan.challengesIdentified}
- Reasoning: ${plan.stepByStepReasoning}
- TODO Markdown: ${plan.todoMarkdown}
- Proposed Actions: ${plan.proposedActions.join(', ')}`;
      }

      const toolSection = entry.toolMessages.length > 0
        ? `TOOL EXECUTIONS:\n${entry.toolMessages.join('\n')}`
        : "No tool executions";

      const iterationNumber = entry.plannerIterations;

      return `=== ITERATION ${iterationNumber} ===\n${plannerSection}\n\n${toolSection}`;
    }).join('\n\n');
  }

  private async summarizeExecutionHistory(history: string): Promise<ExecutionHistorySummary> {
    // Remove Reasoning, TODO Markdown, and Proposed Actions sections before summarizing
    // This strips lines starting with those section headers (case-insensitive, with or without colon)
    const historyWithoutSections = history
      .split('\n')
      .filter(line =>
        !/^[-*]\s*Reasoning[:]?/i.test(line.trim()) &&
        !/^[-*]\s*TODO Markdown[:]?/i.test(line.trim()) &&
        !/^[-*]\s*Proposed Actions[:]?/i.test(line.trim())
      )
      .join('\n')
    // Get structured LLM configured for current provider
    const structuredLLM = await getStructuredLLM(ExecutionHistorySummarySchema, {
      temperature: 0.2,
      maxTokens: 4096,
      intelligence: 'high'
    });
    const systemPrompt = generateExecutionHistorySummaryPrompt();
    const userPrompt = `Execution History: ${historyWithoutSections}`;
    const messages = [
      new SystemMessage(systemPrompt),
      new HumanMessage(userPrompt),
    ];
    const result = await invokeWithRetry<ExecutionHistorySummary>(structuredLLM, messages, MAX_RETRIES, { signal: this.executionContext.abortSignal });
    return result;

  }

  /**
   * Build execution context for current iteration
   */
  private _buildExecutionContext(
    plannerOutput: PlannerOutput | PredefinedPlannerOutput | null = null,
    actions: string[] | null = null,
  ): string {
    if (plannerOutput && 'todoMarkdown' in plannerOutput) {
      // It's a PredefinedPlannerOutput
      return this._buildPredefinedExecutionContext(plannerOutput as PredefinedPlannerOutput, actions);
    } else {
      // It's a PlannerOutput or null
      return this._buildDynamicExecutionContext(plannerOutput as PlannerOutput | null, actions);
    }
  }

  /**
   * Build execution context for predefined plans
   */
  private _buildPredefinedExecutionContext(
    plan: PredefinedPlannerOutput | null = null,
    actions: string[] | null = null,
  ): string {
    const supportsVision = this.executionContext.supportsVision() && !this.executionContext.isLimitedContextMode();

    const analysisSection = supportsVision
      ? `<screenshot-analysis>
  The screenshot shows the webpage with nodeId numbers overlaid as visual labels on elements.
  These appear as numbers in boxes/labels (e.g., [21], [42], [156]) directly on the webpage elements.
  YOU MUST LOOK AT THE SCREENSHOT FIRST to identify which nodeId belongs to which element.
</screenshot-analysis>`
      : `<text-only-analysis>
  You are operating in TEXT-ONLY mode without screenshots.
  Use the browser state text to identify elements by their nodeId, text content, and attributes.
  Focus on element descriptions and hierarchical structure in the browser state.
</text-only-analysis>`;

    const processSection = supportsVision
      ? `<visual-execution-process>
  1. EXAMINE the screenshot - See the webpage with nodeId labels overlaid on elements
  2. LOCATE the element you need to interact with visually
  3. IDENTIFY its nodeId from the label shown on that element in the screenshot
  4. EXECUTE using that nodeId in your tool call
</visual-execution-process>`
      : `<text-execution-process>
  1. SEARCH with grep_elements tool using regex patterns to find elements
  2. IDENTIFY the [nodeId] from the grep results
  3. EXECUTE NODE_ID in your tool call
  NEVER guess nodeIds - ALWAYS search first with grep_elements so as to have precise nodeIds for tool calls
</text-execution-process>`;

    const guidelines = supportsVision
      ? `<execution-guidelines>
  - The nodeIds are VISUALLY LABELED on the screenshot - you must look at it
  - The text-based browser state is supplementary - the screenshot is your primary reference
  - Batch multiple tool calls in one response when possible (reduces latency)
  - Call 'done' when the current actions are completed
</execution-guidelines>`
      : `<execution-guidelines>
  - Use the text-based browser state as your primary reference
  - Match elements by their text content and attributes
  - Batch multiple tool calls in one response when possible (reduces latency)
  - Call 'done' when the current actions are completed
</execution-guidelines>`;

    let predefinedPlanContext = '';
    if (plan) {
      predefinedPlanContext = `<predefined-plan-context>
  <userTask>${plan.userTask}</userTask>
  <executionHistory>${plan.executionHistory}</executionHistory>
  <currentState>${plan.currentState}</currentState>
  <challengesIdentified>${plan.challengesIdentified}</challengesIdentified>
  <reasoning>${plan.stepByStepReasoning}</reasoning>
</predefined-plan-context> `;
    }
    let actionsToExecute = '';
    if (actions) {
      actionsToExecute = `<actions-to-execute>
${actions.map((action, i) => `    ${i + 1}. ${action}`).join('\n')}
  </actions-to-execute>
`;
    }
    return `${predefinedPlanContext}<execution-instructions>
${analysisSection}
${processSection}
<element-format>
Elements appear as: [nodeId] <indicator> <tag> "text" context

Legend:
- [nodeId]: Use this number in click/type calls
- <C>/<T>: Clickable or Typeable
</element-format>
${guidelines}
${actionsToExecute}
</execution-instructions>`;
  }

  /**
   * Build unified execution context combining planning and execution instructions
   */

  private _formatPlannerOutputForExecutor(plan: PlannerOutput | PredefinedPlannerOutput): string {
    return `BrowserOS Agent Output:
- Task: ${plan.userTask}
- Current State: ${plan.currentState}
- Execution History: ${plan.executionHistory}
- Challenges Identified: ${plan.challengesIdentified}
- Reasoning: ${plan.stepByStepReasoning}

# Actions (to be performed by you)
${plan.proposedActions.map((action, i) => `    ${i + 1}. ${action}`).join('\n')}
`;
  }
  private _buildDynamicExecutionContext(
    plan: PlannerOutput | null = null,
    actions: string[] | null = null,
  ): string {
    const supportsVision = this.executionContext.supportsVision() && !this.executionContext.isLimitedContextMode();

    const analysisSection = supportsVision
      ? `<screenshot-analysis>
  The screenshot shows the webpage with nodeId numbers overlaid as visual labels on elements.
  These appear as numbers in boxes/labels (e.g., [21], [42], [156]) directly on the webpage elements.
  YOU MUST LOOK AT THE SCREENSHOT FIRST to identify which nodeId belongs to which element.
</screenshot-analysis>`
      : `<text-only-analysis>
  You are operating in TEXT-ONLY mode without screenshots.
  Browser state may be truncated. Use grep_elements tool to find elements before any click/type action.
  Focus on element descriptions and hierarchical structure in the browser state.
</text-only-analysis>`;

    const processSection = supportsVision
      ? `<visual-execution-process>
  1. EXAMINE the screenshot - See the webpage with nodeId labels overlaid on elements
  2. LOCATE the element you need to interact with visually
  3. IDENTIFY its nodeId from the label shown on that element in the screenshot
  4. EXECUTE using that nodeId in your tool call
</visual-execution-process>`
      : `<text-execution-process>
  1. SEARCH with grep_elements tool using regex patterns to find elements
  2. IDENTIFY the [nodeId] from the grep results
  3. EXECUTE using click(nodeId) or type(nodeId, text)
  NEVER guess nodeIds - ALWAYS search first with grep_elements so as to have precise nodeIds for tool calls
</text-execution-process>`;

    const guidelines = supportsVision
      ? `<execution-guidelines>
  - The nodeIds are VISUALLY LABELED on the screenshot - you must look at it
  - The text-based browser state is supplementary - the screenshot is your primary reference
  - Batch multiple tool calls in one response when possible (reduces latency)
  - Call 'done' when all actions are completed
</execution-guidelines>`
      : `<execution-guidelines>
  - MANDATORY: Use grep_elements before every click/type action
    Common patterns: grep_elements("button.*(login|submit)") for buttons
    Common patterns: grep_elements("input.*(email|password)") for inputs
  - If grep finds nothing, try broader patterns like "button" or "input"
  - Extract [nodeId] from results: [42] <C> <button> "Login"
  - Call 'done' when all actions are completed
</execution-guidelines>`;

    let planningContext = '';
    if (plan) {
      planningContext = `<planning-context>
  <userTask>${plan.userTask}</userTask>
  <currentState>${plan.currentState}</currentState>
  <executionHistory>${plan.executionHistory}</executionHistory>
  <challengesIdentified>${plan.challengesIdentified}</challengesIdentified>
  <reasoning>${plan.stepByStepReasoning}</reasoning>
</planning-context>
`;
    }
    let actionsToExecute = '';
    if (actions) {
      actionsToExecute = `<actions-to-execute>
${actions.map((action, i) => `    ${i + 1}. ${action}`).join('\n')}
</actions-to-execute>
`;
    }

    return `${planningContext}<execution-instructions>
${analysisSection}
${processSection}
<element-format>
Elements appear as: [nodeId] <indicator> <tag> "text" context

Legend:
- [nodeId]: Use this number in click/type calls
- <C>/<T>: Clickable or Typeable
</element-format>
${guidelines}
${actionsToExecute}
</execution-instructions>`;
  }
}
<|MERGE_RESOLUTION|>--- conflicted
+++ resolved
@@ -53,11 +53,8 @@
   GetSelectedTabsTool,
   DateTool,
   MCPTool,
-<<<<<<< HEAD
   YouTubeTool,
-=======
   PdfExtractTool,
->>>>>>> 72b6c63c
 } from "@/lib/tools";
 import { GlowAnimationService } from '@/lib/services/GlowAnimationService';
 import { TokenCounter } from "../utils/TokenCounter";
