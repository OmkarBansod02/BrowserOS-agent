--- conflicted
+++ resolved
@@ -124,9 +124,7 @@
 
 Data Operations:
 - extract(format, task): Extract structured data matching JSON schema
-<<<<<<< HEAD
 - youtube_tool(action, question?, videoUrl?): Analyze YouTube videos (requires Gemini API)
-=======
 - pdf_extract(format, task?, page?, pages?): Extract data from PDF documents with selective PDF.js capabilities
   ↳ Raw metadata: format={metadata: true} (no LLM cost)
   ↳ Raw text: format={text: true} (no LLM cost)
@@ -135,7 +133,6 @@
   ↳ AI extraction: format with custom structure + task (uses LLM for structured data)
   ↳ Use AI extraction for structured data requests, raw extraction for basic content access
   ↳ Page selection: page=[1,3,5] for specific pages, pages="all" or pages={start:1, end:10} for ranges
->>>>>>> 72b6c63c
 
 MCP Integration:
 - mcp(action, instanceId?, toolName?, toolArgs?): Access external services (Gmail, GitHub, etc.)
@@ -241,11 +238,10 @@
 **Always prefer MCP for these services over browser automation when possible.**
 Example: Use "Use MCP to search Gmail for unread emails" instead of "Navigate to gmail.com".
 
-<<<<<<< HEAD
 **For YouTube video analysis, always use youtube_tool instead of extract or browser automation.**
 The extract tool cannot access video content - only youtube_tool can analyze videos.
 Example: Use "Use youtube_tool to summarize" instead of "Extract page content".
-=======
+
 # PDF HANDLING GUIDANCE
 
 **Detecting PDFs:** If the current page is a PDF (URL ends with .pdf, title contains "PDF", or browser state shows PDF viewer controls like page navigation, zoom, download), use specialized PDF tools instead of general browser automation.
@@ -269,7 +265,7 @@
 
 **Page Selection:**
 - \`page: [3, 5]\` for specific pages
-- \`pages: {start: 1, end: 5}\` for ranges  
+- \`pages: {start: 1, end: 5}\` for ranges
 - \`pages: "all"\` for entire document (default)
 - **50-Page Limit:** All PDF.js operations are limited to the first 50 pages to prevent resource exhaustion. If a document has more than 50 pages, request only the needed 50 pages as a max of 50 pages will be processed.
 
@@ -284,7 +280,6 @@
 **When to Use PDF Tools vs Browser Tools:**
 - Use \`pdf_extract\` for: Getting metadata, reading text, searching content from PDFs
 - Use browser tools ONLY for: Navigating PDF viewer UI (zooming, printing, downloading), or if \`pdf_extract\` fails
->>>>>>> 72b6c63c
 
 # EXAMPLES OF EFFECTIVE (GOOD) ACTIONS
 
