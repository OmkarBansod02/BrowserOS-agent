import { MessageType } from '@/lib/types/messaging'
import { PortMessage } from '@/lib/runtime/PortMessaging'
import { Logging } from '@/lib/utils/Logging'
import { isDevelopmentMode } from '@/config'

// Import router and managers
import { MessageRouter } from './router/MessageRouter'
import { PortManager } from './router/PortManager'

// Import handlers
import { ExecutionHandler } from './handlers/ExecutionHandler'
import { ProvidersHandler } from './handlers/ProvidersHandler'
import { MCPHandler } from './handlers/MCPHandler'
import { PlanHandler } from './handlers/PlanHandler'
<<<<<<< HEAD
import { SettingsHandler } from './handlers/SettingsHandler'
=======
import { TeachModeHandler } from './handlers/TeachModeHandler'
>>>>>>> 2b4fbebd

/**
 * Background script for the Nxtscape extension
 * 
 * This is now a thin orchestration layer that:
 * 1. Sets up message routing
 * 2. Registers handlers for different message types
 * 3. Manages port connections
 */

// Initialize logging
Logging.initialize({ debugMode: isDevelopmentMode() })

// Create router and port manager
const messageRouter = new MessageRouter()
const portManager = new PortManager()

// Create handler instances
const executionHandler = new ExecutionHandler()
const providersHandler = new ProvidersHandler()
const mcpHandler = new MCPHandler()
const planHandler = new PlanHandler()
<<<<<<< HEAD
const settingsHandler = new SettingsHandler()

// Connect providersHandler with portManager for broadcasting
providersHandler.setPortManager(portManager)
=======
const teachModeHandler = new TeachModeHandler()
>>>>>>> 2b4fbebd

// Simple panel state for singleton
let isPanelOpen = false
let isPanelToggling = false

/**
 * Register all message handlers with the router
 */
function registerHandlers(): void {
  // Execution handlers
  messageRouter.registerHandler(
    MessageType.EXECUTE_QUERY,
    (msg, port) => executionHandler.handleExecuteQuery(msg, port)
  )
  
  messageRouter.registerHandler(
    MessageType.CANCEL_TASK,
    (msg, port) => executionHandler.handleCancelTask(msg, port)
  )
  
  messageRouter.registerHandler(
    MessageType.RESET_CONVERSATION,
    (msg, port) => executionHandler.handleResetConversation(msg, port)
  )

  messageRouter.registerHandler(
    MessageType.HUMAN_INPUT_RESPONSE,
    (msg, port) => executionHandler.handleHumanInputResponse(msg, port)
  )

  messageRouter.registerHandler(
    MessageType.EXTRACT_PAGE_CONTENT,
    (msg, port) => executionHandler.handleExtractPageContent(msg, port)
  )

  // Teach mode workflow execution
  messageRouter.registerHandler(
    MessageType.EXECUTE_TEACH_MODE_WORKFLOW,
    (msg, port) => executionHandler.handleExecuteTeachModeWorkflow(msg, port)
  )

  // Provider handlers
  messageRouter.registerHandler(
    MessageType.GET_LLM_PROVIDERS,
    (msg, port) => providersHandler.handleGetProviders(msg, port)
  )
  
  messageRouter.registerHandler(
    MessageType.SAVE_LLM_PROVIDERS,
    (msg, port) => providersHandler.handleSaveProviders(msg, port)
  )
  
  // MCP handlers
  messageRouter.registerHandler(
    MessageType.GET_MCP_SERVERS,
    (msg, port) => mcpHandler.handleGetMCPServers(msg, port)
  )
  
  messageRouter.registerHandler(
    MessageType.CONNECT_MCP_SERVER,
    (msg, port) => mcpHandler.handleConnectMCPServer(msg, port)
  )
  
  messageRouter.registerHandler(
    MessageType.DISCONNECT_MCP_SERVER,
    (msg, port) => mcpHandler.handleDisconnectMCPServer(msg, port)
  )
  
  messageRouter.registerHandler(
    MessageType.CALL_MCP_TOOL,
    (msg, port) => mcpHandler.handleCallMCPTool(msg, port)
  )
  
  messageRouter.registerHandler(
    MessageType.MCP_INSTALL_SERVER,
    (msg, port) => mcpHandler.handleInstallServer(msg, port)
  )
  
  messageRouter.registerHandler(
    MessageType.MCP_DELETE_SERVER,
    (msg, port) => mcpHandler.handleDeleteServer(msg, port)
  )
  
  messageRouter.registerHandler(
    MessageType.MCP_GET_INSTALLED_SERVERS,
    (msg, port) => mcpHandler.handleGetInstalledServers(msg, port)
  )
  
  
  // Plan generation handlers (for AI plan generation in newtab)
  messageRouter.registerHandler(
    MessageType.GENERATE_PLAN,
    (msg, port) => planHandler.handleGeneratePlan(msg, port)
  )

  messageRouter.registerHandler(
    MessageType.REFINE_PLAN,
    (msg, port) => planHandler.handleRefinePlan(msg, port)
  )

  // Teach mode handlers
  messageRouter.registerHandler(
    MessageType.TEACH_MODE_START,
    (msg, port) => teachModeHandler.handleTeachModeStart(msg, port)
  )

  messageRouter.registerHandler(
    MessageType.TEACH_MODE_STOP,
    (msg, port) => teachModeHandler.handleTeachModeStop(msg, port)
  )

  messageRouter.registerHandler(
    MessageType.TEACH_MODE_STATUS,
    (msg, port) => teachModeHandler.handleTeachModeStatus(msg, port)
  )

  messageRouter.registerHandler(
    MessageType.TEACH_MODE_LIST,
    (msg, port) => teachModeHandler.handleTeachModeList(msg, port)
  )

  messageRouter.registerHandler(
    MessageType.TEACH_MODE_GET,
    (msg, port) => teachModeHandler.handleTeachModeGet(msg, port)
  )

  messageRouter.registerHandler(
    MessageType.TEACH_MODE_DELETE,
    (msg, port) => teachModeHandler.handleTeachModeDelete(msg, port)
  )

  messageRouter.registerHandler(
    MessageType.TEACH_MODE_CLEAR,
    (msg, port) => teachModeHandler.handleTeachModeClear(msg, port)
  )

  messageRouter.registerHandler(
    MessageType.TEACH_MODE_EXPORT,
    (msg, port) => teachModeHandler.handleTeachModeExport(msg, port)
  )

  messageRouter.registerHandler(
    MessageType.TEACH_MODE_IMPORT,
    (msg, port) => teachModeHandler.handleTeachModeImport(msg, port)
  )

  messageRouter.registerHandler(
    MessageType.TEACH_MODE_STATS,
    (msg, port) => teachModeHandler.handleTeachModeStats(msg, port)
  )

  messageRouter.registerHandler(
    MessageType.TEACH_MODE_SEARCH,
    (msg, port) => teachModeHandler.handleTeachModeSearch(msg, port)
  )

  messageRouter.registerHandler(
    MessageType.TEACH_MODE_GET_WORKFLOW,
    (msg, port) => teachModeHandler.handleTeachModeGetWorkflow(msg, port)
  )

  messageRouter.registerHandler(
    MessageType.TEACH_MODE_UPDATE_WORKFLOW,
    (msg, port) => teachModeHandler.handleTeachModeUpdateWorkflow(msg, port)
  )

  // Log handler
  messageRouter.registerHandler(
    MessageType.LOG_MESSAGE,
    (msg, port) => {
      const logMsg = msg.payload as any
      Logging.log(logMsg.source || 'Unknown', logMsg.message, logMsg.level || 'info')
    }
  )
  
  // Metrics handler
  messageRouter.registerHandler(
    MessageType.LOG_METRIC,
    (msg, port) => {
      const { event, properties } = msg.payload as any
      Logging.logMetric(event, properties)
    }
  )
  
  // Heartbeat handler - acknowledge heartbeats to keep connection alive
  messageRouter.registerHandler(
    MessageType.HEARTBEAT,
    (msg, port) => {
      // Send heartbeat acknowledgment back
      port.postMessage({
        type: MessageType.HEARTBEAT_ACK,
        payload: { timestamp: Date.now() },
        id: msg.id
      })
    }
  )
  
  // Panel close handler
  messageRouter.registerHandler(
    MessageType.CLOSE_PANEL,
    async (msg, port) => {
      try {
        isPanelOpen = false

        port.postMessage({
          type: MessageType.WORKFLOW_STATUS,
          payload: { status: 'success', message: 'Panel closing' },
          id: msg.id
        })
      } catch (error) {
        Logging.log('Background', `Error closing panel: ${error}`, 'error')
      }
    }
  )

  // Settings handlers
  messageRouter.registerHandler(
    MessageType.SETTINGS_GET_PREF,
    (msg, port) => settingsHandler.handleGetPref(msg, port)
  )

  messageRouter.registerHandler(
    MessageType.SETTINGS_SET_PREF,
    (msg, port) => settingsHandler.handleSetPref(msg, port)
  )

  messageRouter.registerHandler(
    MessageType.SETTINGS_GET_ALL_PREFS,
    (msg, port) => settingsHandler.handleGetAllPrefs(msg, port)
  )

  messageRouter.registerHandler(
    MessageType.SETTINGS_TEST_PROVIDER,
    (msg, port) => settingsHandler.handleTestProvider(msg, port)
  )

  messageRouter.registerHandler(
    MessageType.SETTINGS_BENCHMARK_PROVIDER,
    (msg, port) => settingsHandler.handleBenchmarkProvider(msg, port)
  )

  Logging.log('Background', 'All message handlers registered')
}

/**
 * Handle port connections
 */
function handlePortConnection(port: chrome.runtime.Port): void {
  const portId = portManager.registerPort(port)
  
  // Handle sidepanel connections
  if (port.name === 'sidepanel') {
    isPanelOpen = true
    Logging.log('Background', `Side panel connected`)
    Logging.logMetric('side_panel_opened', { source: 'port_connection' })
  }
  
  // Register with logging system
  Logging.registerPort(port.name, port)
  
  // Set up message listener
  port.onMessage.addListener((message: PortMessage) => {
    messageRouter.routeMessage(message, port)
  })
  
  // Set up disconnect listener
  port.onDisconnect.addListener(() => {
    portManager.unregisterPort(port)
    
    // Update panel state if this was the sidepanel
    if (port.name === 'sidepanel') {
      isPanelOpen = false
      Logging.log('Background', `Side panel disconnected`)
      Logging.logMetric('side_panel_closed', { source: 'port_disconnection' })
    }
    
    // Unregister from logging
    Logging.unregisterPort(port.name)
  })
}

/**
 * Toggle the side panel
 */
async function toggleSidePanel(tabId: number): Promise<void> {
  if (isPanelToggling) return
  
  isPanelToggling = true
  
  try {
    if (isPanelOpen) {
      // Signal sidepanel to close itself
      chrome.runtime.sendMessage({ type: MessageType.CLOSE_PANEL }).catch(() => {})
      isPanelOpen = false
      Logging.log('Background', 'Panel toggled off')
    } else {
      // Open the panel for this tab
      await chrome.sidePanel.open({ tabId })
      isPanelOpen = true
      Logging.log('Background', 'Panel toggled on')
      Logging.logMetric('side_panel_toggled')
    }
  } catch (error) {
    Logging.log('Background', `Error toggling side panel: ${error}`, 'error')
    
    // Try fallback with windowId
    if (!isPanelOpen) {
      try {
        const tab = await chrome.tabs.get(tabId)
        if (tab.windowId) {
          await chrome.sidePanel.open({ windowId: tab.windowId })
          isPanelOpen = true
        }
      } catch (fallbackError) {
        Logging.log('Background', `Fallback failed: ${fallbackError}`, 'error')
      }
    }
  } finally {
    // Reset toggle flag
    setTimeout(() => {
      isPanelToggling = false
    }, 300)
  }
}

/**
 * Initialize the extension
 */
function initialize(): void {
  Logging.log('Background', 'Nxtscape extension initializing')
  Logging.logMetric('extension_initialized')
  
  // Register all handlers
  registerHandlers()

  // Set up port connection listener
  chrome.runtime.onConnect.addListener(handlePortConnection)
  
  // Set up extension icon click handler
  chrome.action.onClicked.addListener(async (tab) => {
    Logging.log('Background', 'Extension icon clicked')
    if (tab.id) {
      await toggleSidePanel(tab.id)
    }
  })
  
  // Set up keyboard shortcut handler
  chrome.commands.onCommand.addListener(async (command) => {
    if (command === 'toggle-panel') {
      Logging.log('Background', 'Toggle panel shortcut triggered (Cmd+E/Ctrl+E)')
      const [activeTab] = await chrome.tabs.query({ active: true, currentWindow: true })
      if (activeTab?.id) {
        await toggleSidePanel(activeTab.id)
      }
    }
  })
  
  // Clean up on tab removal
  chrome.tabs.onRemoved.addListener(async (tabId) => {
    // With singleton execution, just log the tab removal
    Logging.log('Background', `Tab ${tabId} removed`)
  })
  
  // Handle messages from newtab only
  chrome.runtime.onMessage.addListener((message, sender, sendResponse) => {
    if (message.type === 'NEWTAB_EXECUTE_QUERY') {
      executionHandler.handleNewtabQuery(message, sendResponse)
      return true  // Keep message channel open for async response
    }
  })
  
  Logging.log('Background', 'Nxtscape extension initialized successfully')
}

// Initialize the extension
initialize()
<|MERGE_RESOLUTION|>--- conflicted
+++ resolved
@@ -12,11 +12,8 @@
 import { ProvidersHandler } from './handlers/ProvidersHandler'
 import { MCPHandler } from './handlers/MCPHandler'
 import { PlanHandler } from './handlers/PlanHandler'
-<<<<<<< HEAD
 import { SettingsHandler } from './handlers/SettingsHandler'
-=======
 import { TeachModeHandler } from './handlers/TeachModeHandler'
->>>>>>> 2b4fbebd
 
 /**
  * Background script for the Nxtscape extension
@@ -39,14 +36,11 @@
 const providersHandler = new ProvidersHandler()
 const mcpHandler = new MCPHandler()
 const planHandler = new PlanHandler()
-<<<<<<< HEAD
 const settingsHandler = new SettingsHandler()
+const teachModeHandler = new TeachModeHandler()
 
 // Connect providersHandler with portManager for broadcasting
 providersHandler.setPortManager(portManager)
-=======
-const teachModeHandler = new TeachModeHandler()
->>>>>>> 2b4fbebd
 
 // Simple panel state for singleton
 let isPanelOpen = false
